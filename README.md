--- conflicted
+++ resolved
@@ -50,38 +50,5 @@
 sensible-browser book/index.html
 ```
 
-<<<<<<< HEAD
-
-# What does it do?
-On startup, the bridge will join Matrix clients to the IRC channels specified in the configuration file. It
-will then listen for incoming IRC messages and forward them through to Matrix rooms. Each real Matrix
-user is represented by an IRC client, and each real IRC client is represented by a Matrix user. Full
-two-way communication in channels and PMs are supported, along with a huge array of customisation options.
-
-For more information on how you can customise the bridge, check out the [how-to guide](HOWTO.md).
-
-# Usage
-To join a channel on an IRC network configured for public use:
- - Join a room with the alias ``#<alias_prefix><channel_name>:<homeserver_hosting_the_appservice>`` e.g. ``#irc_#python:example.com``. The template for this can be configured at `config.yaml:ircService.servers.<servername>.dynamicChannels.aliasTemplate`.
-
-For the publicly bridged IRC networks on matrix.org, the options are:
- - ``/join #freenode_#somewhere:matrix.org`` (for freenode)
- - ``/join #mozilla_#somewhere:matrix.org`` (for moznet)
-
-To send a PM to someone on an IRC network:
- - Start a conversation with a user ID ``@<user_prefix><nick>:<homeserver_hosting_the_appservice>`` e.g.
-   ``@irc_Alice:example.com``. The template for this can be configured at `config.yaml:ircService.servers.<servername>.matrixClients.userTemplate`.
-
-To change IRC nick in any room (useful for users from other bridges who can't talk to integration bot directly):
- - Enter command `!irc nick <newnick>` in any room. Bridge will not respond but the nick is changed if it is valid.
-
-# Configuration
-See [the sample config file](config.sample.yaml) for an explanation of the
-configuration options available.
-
-# Contributing
-Please see the [CONTRIBUTING](CONTRIBUTING.md) file for information on contributing.
-=======
 ## Contributing
-Please see the [CONTRIBUTING](./CONTRIBUTING.md) file for information on contributing.
->>>>>>> 96d85a27
+Please see the [CONTRIBUTING](./CONTRIBUTING.md) file for information on contributing.