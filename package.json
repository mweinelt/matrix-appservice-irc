--- conflicted
+++ resolved
@@ -35,15 +35,9 @@
     "irc": "matrix-org/node-irc#9028c2197c216dd8e6fc2cb3cc07ce2d6bf741a7",
     "js-yaml": "^3.2.7",
     "logform": "^2.1.2",
-<<<<<<< HEAD
-    "matrix-appservice": "^0.4.2",
-    "matrix-appservice-bridge": "matrix-org/matrix-appservice-bridge#hs/fixes-for-irc-bridge",
-    "matrix-lastactive": "^0.1.3",
-=======
     "matrix-appservice": "^0.4.1",
-    "matrix-appservice-bridge": "^1.14.0-rc2",
+    "matrix-appservice-bridge": "matrix-org/matrix-appservice-bridge#develop",
     "matrix-lastactive": "^0.1.5",
->>>>>>> 1870b325
     "nedb": "^1.1.2",
     "nopt": "^3.0.1",
     "p-queue": "^6.6.1",
